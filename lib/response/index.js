/*
 * Geddy JavaScript Web development framework
 * Copyright 2112 Matthew Eernisse (mde@fleegix.org)
 *
 * Licensed under the Apache License, Version 2.0 (the "License");
 * you may not use this file except in compliance with the License.
 * You may obtain a copy of the License at
 *
 *         http://www.apache.org/licenses/LICENSE-2.0
 *
 * Unless required by applicable law or agreed to in writing, software
 * distributed under the License is distributed on an "AS IS" BASIS,
 * WITHOUT WARRANTIES OR CONDITIONS OF ANY KIND, either express or implied.
 * See the License for the specific language governing permissions and
 * limitations under the License.
 *
*/

var fs = require('fs')
  , ServerResponse = require('http').OutgoingMessage
  , utils = require('utilities')
  , errors = require('./errors')
  , format = require('./format')
  , mime = require('mime')
  , Response;

var response = new function () {
  // From Paperboy, http://github.com/felixge/node-paperboy
  this.charsets = {
    'application/json': 'UTF-8',
    'text/javascript': 'UTF-8',
    'text/html': 'UTF-8'
  };

  this.getContentTypeForFormat = function (f) {
    var formatObj = format.formats[f];
    if (formatObj) {
      return formatObj.preferredContentType;
    }
  };

  this.matchAcceptHeaderContentType = function (accepts, type) {
    var formatObj = format.formats[type]
      , pat = formatObj && formatObj.acceptsContentTypePattern
      , match;
    if (pat) {
      for (var j = 0, jj = accepts.length; j < jj; j++) {
        match = accepts[j].match(pat);
        if (match) {
          return match;
        }
      }
    }
  };

  this.formatContent = function (controller, content, opts, callback) {
    var formatObj = format.formats[opts.format];
    return formatObj.handler.call(controller, content, opts, callback);
  };

}();

Response = function (resp) {
  this.resp = resp;
  // Copy has-own props over from original
  utils.mixin(this, resp);
};

// Inherit from actual ServerResponse
Response.prototype = new ServerResponse();
Response.prototype.constructor = Response;

utils.mixin(Response.prototype, new (function () {

  // Override, delegate
  this.setHeaders = function (statusCode, headers) {
    var contentType = headers['Content-Type'];
    var charset = response.charsets[contentType];
    if (charset) {
      contentType += '; charset='+charset;
      headers['Content-Type'] = contentType;
    }
    this.resp.statusCode = statusCode;
    for (var p in headers) {
      this.resp.setHeader(p, headers[p]);
    }
  };

  // Custom methods
  this.send = function (content, statusCode, headers) {
    // Hacky
    if (this.resp._ended) {
      return;
    }
    //var success = !errors.errorTypes[statusCode];
    var s = statusCode || 200;
    var h = headers || {};
    this.setHeaders(s, h);
    this.finalize(content);
  };

  this.finalize = function (content) {
    this.writeBody(content);
    this.finish();
  };

<<<<<<< HEAD
  this.sendFile = function (filepath, opts) {
    var self = this
      , opts = opts || {}
=======
  this.sendFile = function (filepath, options) {
    var self = this
      , opts = options || {}
>>>>>>> 12060910
      , contentType = mime.lookup(filepath)
      , now = new Date()
      , expireTime = geddy.config.cacheControl.expires[contentType] ||
          geddy.config.cacheControl.expires.default || 0
      , expireDate = new Date(now.getTime() + (expireTime * 1000));

    var encoding = 'binary';

    fs.stat(filepath, function (err, stat) {
      var headers;
      if (err) {
        throw err;
      }
      else {
<<<<<<< HEAD
        // include additional headers
        var headers = utils.mixin(self.headers, opts.headers || {});
        headers['Content-Type'] = contentType;
        headers['Content-Length'] = stat.size || (stat.blksize * stat.blocks);
        headers['Last-Modified'] = stat.mtime.toUTCString();
        headers['Expires'] = expireDate.toUTCString();
        headers['Cache-Control'] = 'max-age=' + expireTime;
=======
        headers = utils.mixin({
          'Content-Type': contentType
        , 'Last-Modified': stat.mtime.toUTCString()
        , 'Expires': expireDate.toUTCString()
        , 'Cache-Control': 'max-age=' + expireTime
        , 'Content-Length': stat.size || (stat.blksize * stat.blocks)
        }, opts.headers || {});
>>>>>>> 12060910

        self.setHeaders(200, headers);

        // From Paperboy, http://github.com/felixge/node-paperboy
        fs.open(filepath, 'r', 0666, function (err, fd) {
          var pos = 0
            , len = 0;
          var streamChunk = function () {
            fs.read(fd, 16 * 1024, pos, encoding,
                function (err, chunk, bytesRead) {
              if (!chunk) {
                fs.close(fd);
                self.resp._length = len;
                self.resp.end();
                return;
              }
              len += chunk.length;
              self.resp.write(chunk, encoding);
              pos += bytesRead;

              streamChunk();
            });
          }
          streamChunk();
        });
      }
    });
  };

  this.writeBody = function (c) {
    var content = c || ''
      , resp = this.resp;
    resp._length = resp._length || 0;
    resp._length += content.length;
    resp.write(content);
  };

  this.finish = function () {
    this.resp.end();
    this.resp._ended = true;
  };

  // Methods for so-called Connect-style middleware
  this.redirect = function () {
    var stat, url;
    // Express API, optional param comes first, WTF
    if (arguments.length == 2) {
      stat = arguments[0];
      url = arguments[1];
    }
    else {
      url = arguments[0];
    }
    this.controller.redirect(url);
  };

})());

response.Response = Response;

module.exports = response;<|MERGE_RESOLUTION|>--- conflicted
+++ resolved
@@ -104,15 +104,9 @@
     this.finish();
   };
 
-<<<<<<< HEAD
-  this.sendFile = function (filepath, opts) {
-    var self = this
-      , opts = opts || {}
-=======
   this.sendFile = function (filepath, options) {
     var self = this
       , opts = options || {}
->>>>>>> 12060910
       , contentType = mime.lookup(filepath)
       , now = new Date()
       , expireTime = geddy.config.cacheControl.expires[contentType] ||
@@ -127,15 +121,6 @@
         throw err;
       }
       else {
-<<<<<<< HEAD
-        // include additional headers
-        var headers = utils.mixin(self.headers, opts.headers || {});
-        headers['Content-Type'] = contentType;
-        headers['Content-Length'] = stat.size || (stat.blksize * stat.blocks);
-        headers['Last-Modified'] = stat.mtime.toUTCString();
-        headers['Expires'] = expireDate.toUTCString();
-        headers['Cache-Control'] = 'max-age=' + expireTime;
-=======
         headers = utils.mixin({
           'Content-Type': contentType
         , 'Last-Modified': stat.mtime.toUTCString()
@@ -143,7 +128,6 @@
         , 'Cache-Control': 'max-age=' + expireTime
         , 'Content-Length': stat.size || (stat.blksize * stat.blocks)
         }, opts.headers || {});
->>>>>>> 12060910
 
         self.setHeaders(200, headers);
 
