/*
 * Geddy JavaScript Web development framework
 * Copyright 2112 Matthew Eernisse (mde@fleegix.org)
 *
 * Licensed under the Apache License, Version 2.0 (the "License");
 * you may not use this file except in compliance with the License.
 * You may obtain a copy of the License at
 *
 *         http://www.apache.org/licenses/LICENSE-2.0
 *
 * Unless required by applicable law or agreed to in writing, software
 * distributed under the License is distributed on an "AS IS" BASIS,
 * WITHOUT WARRANTIES OR CONDITIONS OF ANY KIND, either express or implied.
 * See the License for the specific language governing permissions and
 * limitations under the License.
 *
*/
var crypto = require('crypto')
  , fs = require('fs')
  , utils = require('utilities')
  , errors = require('../response/errors')
  , response = require('../response')
  , Templater = require('../template').Templater;

/**
  @name controller
  @namespace controller
*/
var controller = {};

/**
  @name controller.BaseController
  @constructor
*/
controller.BaseController = function () {
  /**
    @name controller.BaseController#request
    @public
    @type http.ServerRequest
    @description The raw http.ServerRequest object for this request/response
    cycle.
   */
  this.request = null;
  /**
    @name controller.BaseController#response
    @public
    @type http.ServerResponse
    @description The raw http.ServerResponse object for this request/response
    cycle.
   */
  this.response = null;
  /**
    @name controller.BaseController#params
    @public
    @type Object
    @description The parsed params for the request. Also passed as an arg
    to the action, added as an instance field for convenience.
   */
  this.params = null;
  /**
    @name controller.BaseController#cookies
    @public
    @type Object
    @description Cookies collection for the request
   */
  this.cookies = null;
  /**
    @name controller.BaseController#name
    @public
    @type String
    @description The name of the controller constructor function,
    in CamelCase with uppercase initial letter.
   */
  this.name = null;
  /**
    @name controller.BaseController#respondsWith
    @public
    @type Array
    @description Content-type the controller can respond with.
    @default ['txt']
   */
  this.respondsWith = ['txt'];
  /**
    @name controller.BaseController#content
    @public
    @type {Object|String}
    @description Content to use for the response.
   */
  this.content = '';
  /**
    @name controller.BaseController#format
    @public
    @type {String}
    @description Determined by what format the client requests, and if the
    controller/action supports it. Built-in formats can be found in the enum
    controller.formats
   */
  this.completed = false;
  // The template root to look in for partials when rendering templates
  // Gets created programmatically based on controller name -- see renderTemplate
  this.template = null;
  // The template layout directory to look in when rendering templates
  // Gets created programmatically based on controller name -- see renderTemplate
  this.layout = null;
  // Time accessed
  this.accessTime = null;
  // Anti-CSRF token for PUT/POST/DELETE
  this.sameOriginToken = null;
  // The list of filters to perform before running the action
  this._beforeFilters = [];
  // The list of filters to perform before finishing the response
  this._afterFilters = [];
};

controller.BaseController.prototype = new (function () {
  var _addFilter
    , _execFilters
    , _negotiateContent
    , _throwUndefinedFormatError
    , _generateSameOriginToken
    , _protectFromForgery;

  /*
   *
   * Private utility methods
   *
  */
  _addFilter = function (phase, filter, opts) {
    var obj = {def: filter};

    obj.except = opts.except;
    obj.only = opts.only;
    obj.async = opts.async;

    this['_' + phase + 'Filters'].push(obj);
  };

  _execFilters = function (action, phase, callback) {
    var self = this
      , connectCompat = geddy.config.connectCompatibility
      , filters = this['_' + phase + 'Filters']
      , list = []
      , applyFilter = true // Default
      , filter
      , func
      , asyncArgs;

    if (!filters) {
      callback();
    }

    // Execute the filters in the order they're defined
    for (var i = 0, ii = filters.length; i < ii; i++) {
      filter = filters[i];

      if (filter.only && (filter.only != action ||
            filter.only.indexOf(action) == -1)) {
        applyFilter = false;
      }
      if (filter.except && (filter.except == action ||
            filter.except.indexOf(action) > -1)) {
        applyFilter = false;
      }

      if (applyFilter) {
        // TODO: Wrap filters to prevent further execution when
        // a req/resp cycle is already completed (e.g., with a
        // redirect

        // Create an async wrapper for sync filters
        // Connect middleware is async by definition
        asyncArgs = connectCompat ?
            [this.request, this.response] : [];
        if (!filter.async) {
          func = function () {
            var args = Array.prototype.slice.call(arguments)
            // Pull off the continuation and run it separately
              , next = args.pop();
            filter.def.apply(self, args);
            next();
          };
        }
        else {
          func = filter.def;
        }

        list.push({
            func: func
          , args: asyncArgs
          , callback: null
          , context: this
        });
      }
    }
    var chain = new utils.async.AsyncChain(list);

    chain.last = callback;
    chain.run();
  };

  _negotiateContent = function (frmt) {
    var format
      , contentType
      , types = []
      , params = this.params
      , accepts = this.request.headers.accept
      , wildcard = false
      , match
      , err
      , accept
      , pat
      , i;

    // If client provides an Accept header, split on comma
    // - some user-agents include whitespace with the comma
    if (accepts) {
      accepts = accepts.split(/\s*,\s*/);
    }
    // If no Accept header is found, assume it's happy with anything
    else {
      accepts = ['*/*'];
    }

    if (frmt) {
      types = [frmt];
    }
    else if (params.format) {
      var f = params.format;
      // TODO test var with formats

      // If we can respond with the requested format then assign it to types
      if (('|' + this.respondsWith.join('|') + '|').indexOf('|' + f + '|') > -1) {
        types = [f];
      }
    }
    else {
      types = this.respondsWith;
    }

    // See if any format types match
    if (types.length) {
      for (var i = 0, ii = accepts.length; i < ii; i++) {
        accept = accepts[i].split(';')[0]; // Ignore quality factors

        if (accept == '*/*') {
          wildcard = true;
          break;
        }
      }

      // If agent accepts anything, respond with controller's first choice
      if (wildcard) {
        var t = types[0];

        format = t;
        contentType = response.getContentTypeForFormat(t);

        // Controllers should at least one format with a valid contentType
        if (!contentType) {
          _throwUndefinedFormatError.call(this);
          return;
        }
      }
      // Otherwise look through acceptable formats and see if Geddy knows about them
      else {
        for (var i = 0, ii = types.length; i < ii; i++) {
          match = response.matchAcceptHeaderContentType(accepts, types[i]);

          if (match) {
            format = types[i];
            contentType = match;
            break;
          }
          else {
            // Geddy doesn't know about this format
            _throwUndefinedFormatError.call(this);
            return;
          }
        }
      }
    }
    else {
      _throwUndefinedFormatError.call(this);
      return;
    }

    return {
      format: format
    , contentType: contentType
    };
  };

  _throwUndefinedFormatError = function () {
    err = new errors.InternalServerError(
      'Format not defined in response.formats.');
    this.error(err);
  };

  _generateSameOriginToken = function () {
    var sha = crypto.createHash('sha1');

    sha.update(geddy.config.secret);
    sha.update(this.session.id);

    return sha.digest('hex');
  };

  _protectFromForgery = function (complete) {
    var methods = {PUT: true, POST: true, DELETE: true}
      , params = this.params
      , token = params.same_origin_token || params.sameOriginToken
      , forbidden = false;

    if (methods[this.method]) {
      if (!token) {
        forbidden = true;
      }
      else {
        if (_generateSameOriginToken.call(this) != token) {
          forbidden = true;
        }
      }
    }

    if (forbidden) {
      err = new errors.ForbiddenError(
        'Cross-site request not allowed.');
      this.error(err);
    }
    else {
      complete();
    }
  };

  /*
   *
   * Pseudo-private, non-API
   *
  */
  // Primary entry point for calling the action on a controller
  // Wraps the action so before and after filters can be run
  this._handleAction = function (action) {
    var self = this
      , callback;

    // Wrap the actual action handling in a callback to use as the last
    // - method in the async chain of before filters
    callback = function () {
      if (!self.completed) {
        self[action].apply(self, [self.request, self.response, self.params]);
      }
    };

    // Generate an anti-CSRF token
    if (geddy.config.secret && this.session) {
      this.sameOriginToken = _generateSameOriginToken.call(this);
    }

    if (this._beforeFilters.length) {
      _execFilters.apply(this, [action, 'before', callback]);
    }
    else {
      callback();
    }
  };

  this._doResponse = function (stat, headers, content) {
    // No repeatsies
    if (this.completed) {
      return;
    }

    this.completed = true;

    var self = this
      , r = this.response
      , action = this.action
      , callback;

    callback = function () {
      // Set status and headers, can be overridded with after filters
      if (self.cookies) {
        headers['Set-Cookie'] = self.cookies.toArray();
      }
      r.setHeaders(stat, headers);

      // Run after filters, then finish out the response
      _execFilters.apply(self, [action, 'after', function () {
        if (self.method == 'HEAD') {
          r.finish();
        }
        else {
          r.finalize(content);
        }
      }]);
    };

    if (this.session) {
      // Save access time into session for expiry and
      // - verifying sameOriginToken
      this.session.set('accessTime', this.accessTime);
      this.session.close(callback);
    }
    else {
      callback();
    }
  };

  /*
   *
   * Public methods
   *
  */

  /*
    @name controller.BaseController#before
    @public
    @function
    @description Adds an action to the beforeFilters list.
    @param {Function} filter Action to add to the beforeFilter list of
    actions to be performed before a response is rendered.
    @param {Object} [opts]
      @param {Array} [opts.except=null] List of actions where the
      before-filter should not be performed.
      @param {Array} [opts.only=null] This list of actions are the
      only actions where this before-filter should be performed
  */
  this.before = function (filter, options) {
    var opts = options || {};
    _addFilter.apply(this, ['before', filter, opts]);
  };

  /*
    @name controller.BaseController#after
    @public
    @function
    @description Adds an action to the afterFilters list of actions
      to be performed after a response is rendered.
    @param {Function} filter Action to add to the afterFilter list.
    @param {Object} [opts]
      @param {Array} [opts.except=null] List of actions where the
      after-filter should not be performed.
      @param {Array} [opts.only=null] This list of actions are the
      only actions where this after-filter should be performed.
  */
  this.after = function (filter, options) {
    var opts = options || {};
    _addFilter.apply(this, ['after', filter, opts]);
  };

  this.protectFromForgery = function (options) {
    var opts = options || {};

    if (!geddy.config.secret) {
      geddy.log.error('protectFromForgery requires an app-secret. ' +
          'Run `geddy secret` in your app.');
    }
    if (!geddy.config.sessions) {
      geddy.log.error('protectFromForgery requires sessions.');
    }
    if (typeof opts.async != 'undefined' && !opts.async) {
      geddy.log.error('protectFromForgery requires the async flag set to true.');
    }

    opts.async = true;
    // Add a before filter
    this.before(_protectFromForgery, opts);
  };

  this.redirect = function (target, options) {
    /*
      @name controller.BaseController#redirect
      @public
      @function
      @description Sends a 302 redirect to the client, based on either a
        simple string-URL, or a controller/action/format combination.
      @param {String|Object} target Either an URL, or an object literal containing
        controller/action/format attributes to base the redirect on.
      @param {Object} [options] Options.
        @param {Number} [options.statusCode] The HTTP status-code to use for the
          redirect.
    */
    var url
      , opts = options || {}
      , statusCode = opts.statusCode || 302;

    // Make sure it's a 3xx
    if (String(statusCode).indexOf('3') != 0) {
      throw new Error('Redirect status must be 3xx');
    }

    if (typeof target == 'string') {
      url = target
    }
    else if (typeof this.app.router.url == 'function') {
      if (this.name && !target.controller) {
        target.controller = this.name;
      }
      if (this.params.format && !target.format) {
        target.format = this.params.format;
      }
      url = this.app.router.url(target);
    }

    if (!url) {
      var contr = target.controller || this.name
        , act = target.action
        , ext = target.format || this.params.format
        , id = target.id;

      contr = utils.string.decamelize(contr);
      url = '/' + contr;
      url += act ? '/' + act : '';
      url += id ? '/' + id : '';
      if (ext) {
        url += '.' + ext;
      }
    }

    this._doResponse(statusCode, { 'Location': url }, '');
  };

  this.error = function (err) {
    /*
      @name controller.BaseController#error
      @public
      @function
      @description Respond to a request with an appropriate HTTP error-code.
        If a status-code is set on the error object, uses that as the error's
        status-code. Otherwise, responds with a 500 for the status-code.
      @param {Object} err The error to use as the basis for the response. (May
        have an optional statusCode property added.)
    */
    this.completed = true;
    errors.respond(err, this.response);
  };

  this.transfer = function (action) {
    /*
      @name controller.BaseController#transfer
      @public
      @function
      @description Transfer a request from its original action to a new one. The
        entire request cycle is repeated, including before-filters.
      @param {Object} action The new action designated to handle the request.
    */
    this.params.action = action;
    this._handleAction(action);
  };

  /*
    @name controller.BaseController#respond
    @public
    @function
    @description Performs content-negotiation, and renders a response.
    @param {Object|String} content The content to use in the response.
    @param {Object} [options] Options.
      @param {String} [options.format] The desired format for the response.
      @param {String} [options.template] The path (without file extensions)
        to the template to use to render this response.
      @param {String} [options.layout] The path (without file extensions)
        to the layout to use to render the template for this response.
      @param {Number} [options.statusCode] The HTTP status-code to use
        for the response.
  */
  this.respond = function (content, options) {
    var self = this
      , opts = options || {}
      , formatParam = typeof opts == 'string' ? opts : opts.format
      , negotiated = _negotiateContent.call(this, formatParam)
      , format
      , contentType
      , callback;

    callback = function (formattedContent) {
      self._doResponse(opts.statusCode || 200,
          {'Content-Type': contentType}, formattedContent);
    };

    // Error during content negotiation may result in an error response, so
    // - don't continue
    if (this.completed) {
      return;
    }

    format = negotiated.format;
    contentType = negotiated.contentType;

    // If no content type could be found we can't use it
    if (!contentType) {
      var err = new errors.NotAcceptableError('Not an acceptable media type.');
      this.error(err);
      return;
    }

    if (!format) {
      _throwUndefinedFormatError.call(this);
      return;
    }

    // Set template and layout paths
    if (opts.template) {
      if (opts.template.match('app/views/')) {
        // If template includes full views path just use it
        this.template = opts.template;
      }
      else if (opts.template.match('/')) {
        // If it includes a '/' and it isn't the full path
        // Assume they are using the `controller/action` style
        this.template = 'app/views/' + opts.template;
      }
      else {
        // Assume they only included the action, so add the controller path
        this.template = 'app/views/' + utils.string.decapitalize(this.params.controller) +
          '/' + opts.template;
      }
    }

    if (opts.layout) {
      if (opts.layout.match('app/views')) {
        // If layout includes `app/views` just return it
        self.layout = opts.layout;
      }
      else if (opts.layout.match('/')) {
        // If it includes a '/' and it isn't the full path
        // Assume they are using the `controller/action` style
        self.layout = 'app/views/' + opts.layout;
      }
      else {
        // Assume they only included the action, so add the controller path
        self.layout = 'app/views/layouts/' + opts.layout;
      }
    }

    // If options.layout is set to `false` just set it
    if (typeof opts.layout === 'boolean' && !opts.layout) {
      self.layout = opts.layout;
    }

    // Hand content off to formatting along with callback for writing out
    // the formatted respnse
    response.formatContent(format, content, self, callback);
  };
  this.render = this.respond; // Keep backwards compat

  this.renderTemplate = function (d, callback) {

    var self = this
      , data = utils.mixin({}, d) // Prevent mixin-polution
      , templater = new Templater()
      , content = '';

    if (!this.template || !this.layout) {
      // Format directory names
      var dirName = utils.inflection.pluralize(this.name);
      dirName = utils.string.snakeize(dirName);
    }

    // Get template if not set
    this.template = this.template || 'app/views/' + dirName + '/' + this.params.action;

<<<<<<< HEAD
    // Determine if we should use swig templating
    var swigFilename = process.cwd() + '/' + this.template + '.html.swig';
    fs.exists(swigFilename, function(exists) {
      if(exists){
        self.layout=false;
        // If there is no swig layout override, use the default
        if(!data.layout) {
          data.layout = process.cwd() + '/app/views/layouts/layout.swig';
        }
      }

      // Get layout if not set or set empty layout if `false`
      if (typeof self.layout === 'boolean' && !self.layout) {
        // Use custom Geddy empty template in `lib/template/templates`
        self.layout = 'geddy/empty';
      }
      else {
        self.layout = self.layout || 'app/views/layouts/' + dirName;
=======
    // Get layout if not set or set empty layout if `false`
    if (typeof this.layout === 'boolean' && !this.layout) {
      // Use custom Geddy empty template in `lib/template/templates`
      this.layout = 'geddy/empty';
    }
    else {
      this.layout = this.layout || 'app/views/layouts/' + dirName;
    }

    // Mix in controller instance-vars (props only, no methods)
    // Don't overwrite existing same-name properties
    for (var p in this) {
      if (!(data[p] || typeof this[p] == 'function')) {
        data[p] = this[p];
>>>>>>> 2e863154
      }

<<<<<<< HEAD
      templater.addListener('data', function (data) {
        // Buffer for now, but we could stream
        content += data;
      });
      templater.addListener('end', function () {
        callback(content);
      });

      // Mix in controller instance-vars -- don't overwrite data properties
      for (var p in self) {
        if (!data[p]) {
          data[p] = this[p];
        }
      };

      templater.render(data, {
          layout: self.layout
        , template: self.template
        , controller: self.name
        , action: self.params.action
      });
    });
=======
    templater.render(data, {
        layout: this.layout
      , template: this.template
      , controller: this.name
      , action: this.params.action
    }, callback);
>>>>>>> 2e863154
  };

})();

exports.BaseController = controller.BaseController;
<|MERGE_RESOLUTION|>--- conflicted
+++ resolved
@@ -659,7 +659,6 @@
     // Get template if not set
     this.template = this.template || 'app/views/' + dirName + '/' + this.params.action;
 
-<<<<<<< HEAD
     // Determine if we should use swig templating
     var swigFilename = process.cwd() + '/' + this.template + '.html.swig';
     fs.exists(swigFilename, function(exists) {
@@ -678,55 +677,23 @@
       }
       else {
         self.layout = self.layout || 'app/views/layouts/' + dirName;
-=======
-    // Get layout if not set or set empty layout if `false`
-    if (typeof this.layout === 'boolean' && !this.layout) {
-      // Use custom Geddy empty template in `lib/template/templates`
-      this.layout = 'geddy/empty';
-    }
-    else {
-      this.layout = this.layout || 'app/views/layouts/' + dirName;
-    }
-
-    // Mix in controller instance-vars (props only, no methods)
-    // Don't overwrite existing same-name properties
-    for (var p in this) {
-      if (!(data[p] || typeof this[p] == 'function')) {
-        data[p] = this[p];
->>>>>>> 2e863154
-      }
-
-<<<<<<< HEAD
-      templater.addListener('data', function (data) {
-        // Buffer for now, but we could stream
-        content += data;
-      });
-      templater.addListener('end', function () {
-        callback(content);
-      });
-
-      // Mix in controller instance-vars -- don't overwrite data properties
+      }
+
+      // Mix in controller instance-vars (props only, no methods)
+      // Don't overwrite existing same-name properties
       for (var p in self) {
-        if (!data[p]) {
-          data[p] = this[p];
-        }
-      };
+        if (!(data[p] || typeof self[p] == 'function')) {
+          data[p] = self[p];
+        }
+      }
 
       templater.render(data, {
           layout: self.layout
         , template: self.template
         , controller: self.name
         , action: self.params.action
-      });
+      }, callback);
     });
-=======
-    templater.render(data, {
-        layout: this.layout
-      , template: this.template
-      , controller: this.name
-      , action: this.params.action
-    }, callback);
->>>>>>> 2e863154
   };
 
 })();
