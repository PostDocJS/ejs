--- conflicted
+++ resolved
@@ -485,11 +485,6 @@
   this.truncate = false;
   this.currentLine = 1;
   this.source = '';
-<<<<<<< HEAD
-=======
-  /** @type {string[]} */
-  this.dependencies = [];
->>>>>>> 8abc892a
   options.client = opts.client || false;
   options.escapeFunction = opts.escape || opts.escapeFunction || utils.escapeXML;
   options.compileDebug = opts.compileDebug !== false;
