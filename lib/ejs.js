--- conflicted
+++ resolved
@@ -55,11 +55,7 @@
 var _NAME = 'ejs';
 var _REGEX_STRING = '(<%%|%%>|<%=|<%-|<%_|<%#|<%|%>|-%>|_%>)';
 var _OPTS_PASSABLE_WITH_DATA = ['delimiter', 'scope', 'context', 'debug', 'compileDebug',
-<<<<<<< HEAD
   'client', '_with', 'rmWhitespace', 'strict', 'filename', 'async'];
-=======
-  'client', '_with', 'rmWhitespace', 'strict', 'filename'];
->>>>>>> c4f68f62
 // We don't allow 'cache' option to be passed in the data obj for
 // the normal `render` call, but this is where Express 2 & 3 put it
 // so we make an exception for `renderFile`
@@ -472,17 +468,10 @@
           utils.shallowCopy(opts, viewOpts);
         }
       }
-<<<<<<< HEAD
-      // Express 3 and lower
-      else {
-        utils.shallowCopyFromList(opts, data, _OPTS_PASSABLE_WITH_DATA_EXPRESS);
-      }
-=======
       // Express 2 and lower, values set in app.locals, or people who just
       // want to pass options in their data. NOTE: These values will override
       // anything previously set in settings  or settings['view options']
       utils.shallowCopyFromList(opts, data, _OPTS_PASSABLE_WITH_DATA_EXPRESS);
->>>>>>> c4f68f62
     }
     opts.filename = filename;
   }
