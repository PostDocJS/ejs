--- conflicted
+++ resolved
@@ -231,11 +231,7 @@
           var templates = {}
             , files
             , file
-<<<<<<< HEAD
-            , pat = /\.(ejs|jade|coffee|hbs|mustache|ms)$/;
-=======
             , pat = /\.(ejs|jade|coffee)$/; # Not sure of other template extensions, like Handlebars
->>>>>>> d5bac17e
           files = fileUtils.readdirR(viewsPath);
           for (var i = 0; i < files.length; i++) {
             file = files[i];
