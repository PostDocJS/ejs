--- conflicted
+++ resolved
@@ -43,7 +43,6 @@
   return String(string).replace(regExpChars, '\\$&');
 };
 
-<<<<<<< HEAD
 var encodeHTMLRules = {
       '&': '&amp;'
     , '<': '&lt;'
@@ -63,7 +62,6 @@
 +     '}'
 +   ', matchHTML = /[&<>\'"]/g;';
 
-=======
 /**
  * Escape characters reserved in XML.
  *
@@ -73,7 +71,6 @@
  * @return {String} Escaped string
  * @static
  */
->>>>>>> 319cac09
 exports.escapeXML = function (markup) {
   return markup == undefined
     ? ''
