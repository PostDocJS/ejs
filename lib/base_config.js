--- conflicted
+++ resolved
@@ -12,13 +12,8 @@
 // Default to no SSL and SPDY setup
 , spdy: null
 , ssl: null
-<<<<<<< HEAD
-//Maps flash message keys to css classes
-, flashes: {
-=======
 // Maps flash message keys to css classes
 , flash: {
->>>>>>> 45a08f77
     defaultClass: 'alert'
   , inlineClasses: {
       success: 'alert alert-success',
