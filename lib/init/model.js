var model = require('model')
  , path = require('path')
  , utils = require('utilities')
  , useCoffee = false;

module.exports = new (function () {

  var _getAdapterPath = function (base, name) {
        var p = path.join(base, utils.string.snakeize(name))
        , testPath;

        // Fucking CoffeeScript
        testPath = p + '.coffee';
        if (utils.file.existsSync(testPath)) {
          useCoffee = useCoffee || utils.file.requireLocal('coffee-script');
          return testPath;
        }
        // Normal JS
        testPath = p + '.js';
        if (utils.file.existsSync(testPath)) {
          return testPath;
        }
        // Nothing found
        return null;
      }

  var _getAdapterConfig = function (dbConfig, adapterName) {
    var info;
    for (var p in dbConfig) {
      // Return the first alias key recognized whose
      // canonical name is the same
      info = model.getAdapterInfo(p);
      if (info && info.name == adapterName) {
        return dbConfig[p];
      }
    }
  }

  this.init = function (app, callback) {
    var modelDir = path.join('app/models')
      , cwd = process.cwd()
      , builtinAdaptersPath = path.join(__dirname,
            '../../node_modules/model/lib/adapters')
      , appAdaptersPath = path.join(cwd, modelDir, 'adapters')
      , ctors;

    // May be running totally model-less
    if (!utils.file.existsSync(path.join(cwd, modelDir))) {
      return callback();
    }

    // Set any model properties from the app config
    utils.mixin(model, geddy.config.model);

    models = utils._getConstructorsFromDirectory(modelDir);
    models.forEach(function (m) {
      var name = m.ctorName
        , filePath = m.filePath
        , adapterInfo
        , adapterPath
        , adapterName
        , adapterCtor
        , adapter
        , config;

      require(filePath);

      // If the model doesn't exist, something is fucked up
      if (!model[name]) {
        throw new Error('Model ' + name + ' did not get registered properly.');
      }

      adapterName = model[name].adapter;
      // Is there a specific adapter defined for this model item?
      if (adapterName) {
        // See if it's a custom in-app adapter
        adapterPath = _getAdapterPath(appAdaptersPath, adapterName);
        // Try again, see if there's a built-in adapter
        if (!adapterPath) {
          adapterInfo = model.getAdapterInfo(adapterName);
          if (adapterInfo) {
            adapterName = adapterInfo.name;
            adapterPath = _getAdapterPath(builtinAdaptersPath, adapterInfo.filePath);
          }
        }
      }
      else {
        // Look for a default adapter
        adapterName = model.defaultAdapter;
        if (adapterName) {
          adapterInfo = model.getAdapterInfo(adapterName);
          if (adapterInfo) {
            adapterName = adapterInfo.name;
            adapterPath =
                _getAdapterPath(builtinAdaptersPath, adapterInfo.filePath);
          }
        }
      }

      // No adapter, log an error
      if (!adapterPath) {
        geddy.log.info('Model adapter not found for ' + name +
            '. Set .adapter for this model, or set model.defaultAdapter.');
      }
      else {
        adapter = model.loadedAdapters[adapterName];
        if (!adapter) {
          config = _getAdapterConfig(geddy.config.db, adapterName);
          adapterCtor = require(adapterPath).Adapter;
          adapter = new adapterCtor(config);
          if (typeof adapter.connect == 'function') {
            adapter.connect();
          }
          model.loadedAdapters[name] = adapter;
<<<<<<< HEAD
          if (typeof adapter.createTable == 'function') {
            // FIXME -- fire-and-forget bad, need to make this
            // recursive
            adapter.createTable(name, function () {});
          }
=======
>>>>>>> 1ae44ab4
        }
        model.adapters[name] = adapter;
      }

    });
    callback();
  };

})();
<|MERGE_RESOLUTION|>--- conflicted
+++ resolved
@@ -112,14 +112,6 @@
             adapter.connect();
           }
           model.loadedAdapters[name] = adapter;
-<<<<<<< HEAD
-          if (typeof adapter.createTable == 'function') {
-            // FIXME -- fire-and-forget bad, need to make this
-            // recursive
-            adapter.createTable(name, function () {});
-          }
-=======
->>>>>>> 1ae44ab4
         }
         model.adapters[name] = adapter;
       }
