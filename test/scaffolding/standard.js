--- conflicted
+++ resolved
@@ -204,8 +204,6 @@
         });
       };
 
-<<<<<<< HEAD
-=======
       tests["test " + engine + " show initial values in JSON"] = function(next) {
         //Request index
         request({
@@ -237,7 +235,6 @@
         });
       };
 
->>>>>>> 7f1326ec
       tests["test " + engine + " update form persists values"] = function(next) {
         //Request index
         request({
