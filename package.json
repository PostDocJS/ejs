{
  "name": "geddy",
  "description": "Web framework for Node.js",
  "keywords": [
    "Web",
    "framework",
    "REST",
    "MVC",
    "realtime"
  ],
<<<<<<< HEAD
  "version": "0.6.2",
=======
  "version": "0.6.13",
>>>>>>> e31eb8b4
  "author": "Matthew Eernisse <mde@fleegix.org> (http://fleegix.org)",
  "dependencies": {
    "jake": "0.5.x",
    "utilities": "0.0.x",
    "model": "0.0.x",
    "barista": "0.0.x",
    "socket.io": "0.9.x"
  },
  "bin": {
    "geddy": "./bin/cli.js"
  },
  "scripts": {
    "test": "jake test"
  },
  "main": "./lib/geddy",
  "repository": {
    "type": "git",
    "url": "git://github.com/mde/geddy.git"
  },
  "preferGlobal": true,
  "devDependencies": {
    "browserify": "1.16.x",
    "socket.io-client": "0.9.x"
  },
  "engines": {
    "node": "*"
  }
}<|MERGE_RESOLUTION|>--- conflicted
+++ resolved
@@ -8,11 +8,7 @@
     "MVC",
     "realtime"
   ],
-<<<<<<< HEAD
-  "version": "0.6.2",
-=======
   "version": "0.6.13",
->>>>>>> e31eb8b4
   "author": "Matthew Eernisse <mde@fleegix.org> (http://fleegix.org)",
   "dependencies": {
     "jake": "0.5.x",
