--- conflicted
+++ resolved
@@ -46,37 +46,8 @@
       </div>
     </div>
     <div class="container">
-<<<<<<< HEAD
-      <!-- Displays flash messages -->
-      <div id="flash-container">
-        <%
-        var flashes = flash.messages;
-        for(var type in flashes) {
-          if(flash.messages.hasOwnProperty(type)) {
-        %>
-            <div class="<%= flashes[type].displayClass %>">
-              <button type="button" class="close" data-dismiss="alert">&times;</button>
-              <% if(flashes[type].isInline) { %>
-                <strong><%= flashes[type].heading %>:</strong>&nbsp;
-              <% } else { %>
-                <h4><%= flashes[type].heading %></h4>
-              <% } %>
-              <%= flashes[type].description %>
-            </div>
-        <%
-          }
-        }
-        %>
-      </div>
-      <%- yield(); %>
-=======
       <%- displayFlash(flash); %>
       <%- render(); %>
->>>>>>> 45a08f77
     </div>
-    <script type="text/javascript">
-      /* Initializes the dismiss buttons on the flash messages */
-      $("#flash-container .alert").alert();
-    </script>
   </body>
 </html>