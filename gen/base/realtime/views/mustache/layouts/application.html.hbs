--- conflicted
+++ resolved
@@ -46,8 +46,6 @@
       </div>
     </div>
     <div class="container">
-<<<<<<< HEAD
-=======
       <!-- Displays flash messages -->
       <div id="flash-container">
         {{#flash.messagesArr}}
@@ -62,7 +60,6 @@
           </div>
         {{/flash.messagesArr}}
       </div>
->>>>>>> 014c84ab
       {{{render}}}
     </div>
     <script type="text/javascript">
