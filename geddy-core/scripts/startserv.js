--- conflicted
+++ resolved
@@ -19,11 +19,7 @@
     + '  -r, --geddy-root PATH      Sets directory for Geddy application root\n'
     + '  -V, --version              Outputs Geddy version\n'
     + '  -h, --help                 Outputs help information\n'
-<<<<<<< HEAD
-    + '  -x, --server-root PATH     Sets directory for Geddy source, defaults to use path' 
-=======
     + '  -x, --server-root PATH     Sets directory for Geddy source, defaults to use path'
->>>>>>> cdcf7f15
     + '                             where Geddy installed'
     + '  -d, --daemon               Start as daemon'
     + '  --stop                     Stop daemon'
@@ -161,19 +157,11 @@
       else {
         process.stdout.write(data);
       }
-<<<<<<< HEAD
-    }); 
-    
-    child.addListener('exit', function (code, signal) {    	
-    		process.kill(child.pid);
-    		process.exit();    		
-=======
     });
 
     child.addListener('exit', function (code, signal) {
     		process.kill(child.pid);
     		process.exit();
->>>>>>> cdcf7f15
     });
 
     pids.push(child.pid);
